--- conflicted
+++ resolved
@@ -59,7 +59,7 @@
 }
 
 /// The underlying state of the cache, with methods for applying update deltas.
-class LineCacheState: Mutex {
+class LineCacheState: UnfairLock {
     /// A semaphore we use to wake up the main thread if it is blocking missing lines
     let waitingForLines = DispatchSemaphore(value: 0)
     /// Whether the main thread is waiting on the semaphore
@@ -197,12 +197,10 @@
         }
         return inval
     }
-
-    func lockGuard() -> LineCacheLocked {
-        return LineCacheLocked(self)
-    }
-}
-
+}
+
+/// An object that provides safe mutable access to the line cache state, as
+/// it holds an associated mutex during its lifetime.
 class LineCacheLocked: MutexGuard<LineCacheState> {
     /// The maximum time (in milliseconds) to block when missing lines.
     let MAX_BLOCK_MS = 15;
@@ -276,62 +274,35 @@
  */
 class LineCache {
 
-<<<<<<< HEAD
-=======
-    /// A semaphore we use to wake up the main thread if it is blocking missing lines
-    fileprivate let waitingForLines = DispatchSemaphore(value: 0)
-    /// A lock for synchronizing semaphore waits
-    fileprivate let syncLock = UnfairLock()
-    /// A lock used to serialize access to the cache state
-    fileprivate let accessLock = UnfairLock()
->>>>>>> d1e80b87
     /// The underlying cache state
-    fileprivate let state = LineCacheState()
-
+    private let state = LineCacheState()
+
+    /// Lock the mutex protecting the linecache state and return an object giving
+    /// safe mutable access to that state.
+    func locked() -> LineCacheLocked {
+        return LineCacheLocked(state)
+    }
+    
     /// A boolean value indicating whether or not the linecache contains any text.
     /// - Note: An empty line cache will still contain a single empty line, this
     /// is sent as an update from the core after a new document is created.
     var isEmpty: Bool {
-<<<<<<< HEAD
-        return state.lockGuard().isEmpty
-=======
-        accessLock.lock()
-        defer { accessLock.unlock() }
-        return state.isEmpty
->>>>>>> d1e80b87
+        return locked().isEmpty
     }
 
     /// The number of lines in the underlying document.
     var height: Int {
-<<<<<<< HEAD
-        return state.lockGuard().height
-=======
-        accessLock.lock()
-        defer { accessLock.unlock() }
-        return state.height
->>>>>>> d1e80b87
+        return locked().height
     }
 
     /// Set of lines that need to be invalidated to blink the cursor
     var cursorInval: InvalSet {
-<<<<<<< HEAD
-        return state.lockGuard().cursorInval
-=======
-        accessLock.lock()
-        defer { accessLock.unlock() }
-        return state.cursorInval
->>>>>>> d1e80b87
+        return locked().cursorInval
     }
 
     /// Returns the line for the given index, if it exists in the cache.
     func get(_ ix: Int) -> Line? {
-<<<<<<< HEAD
-        return state.lockGuard().get(ix)
-=======
-        accessLock.lock()
-        defer { accessLock.unlock() }
-        return state._get(ix)
->>>>>>> d1e80b87
+        return locked().get(ix)
     }
 
     /**
@@ -342,57 +313,12 @@
      contained in the next received update.
      */
     func blockingGet(lines lineRange: LineRange) -> [Line?] {
-<<<<<<< HEAD
-        return state.lockGuard().blockingGet(lines: lineRange)
-=======
-        accessLock.lock()
-        let lines = state.linesForRange(range: lineRange)
-        accessLock.unlock()
-        let missingLines = lineRange.enumerated()
-            .filter( { lines.count > $0.offset && lines[$0.offset] == nil })
-            .map( { $0.element })
-        if !missingLines.isEmpty {
-            print("waiting for lines: (\(missingLines.first!), \(missingLines.last!))")
-            //TODO: this timing + printing code can come out
-            // when we're comfortable with the performance and
-            // the timeout duration
-            let blockTime = mach_absolute_time()
-            syncLock.lock()
-            let waitResult = waitingForLines.wait(timeout: .now() + .milliseconds(MAX_BLOCK_MS))
-            syncLock.unlock()
-
-            let elapsed = mach_absolute_time() - blockTime
-
-            if waitResult == .timedOut {
-                print("semaphore timeout \(elapsed / 1000)us")
-            } else {
-                print("finished waiting: \(elapsed / 1000)us")
-                waitingForLines.signal()
-            }
-
-            accessLock.lock()
-            defer { accessLock.unlock() }
-            return state.linesForRange(range: lineRange)
-        } else {
-            return lines
-        }
->>>>>>> d1e80b87
+        return locked().blockingGet(lines: lineRange)
     }
 
     /// Returns range of lines that have been invalidated
     func applyUpdate(update: [String: AnyObject]) -> InvalSet {
-<<<<<<< HEAD
-        return state.lockGuard().applyUpdate(update: update)
-=======
-        accessLock.lock()
-        let inval = state.applyUpdate(update: update)
-        accessLock.unlock()
-        waitingForLines.signal()
-        syncLock.lock()
-        waitingForLines.wait()
-        syncLock.unlock()
-        return inval
->>>>>>> d1e80b87
+        return locked().applyUpdate(update: update)
     }
 }
 
@@ -419,15 +345,11 @@
 }
 
 
-/// A safe wrapper around a system lock.
-<<<<<<< HEAD
-class Mutex {
-    private var mutex = pthread_mutex_t()
-=======
+/// A safe wrapper around a system lock, also suitable as a superclass
+/// for objects that hold state protected by the lock.
 class UnfairLock {
     fileprivate var _lock = os_unfair_lock_s()
     fileprivate var _fallback = pthread_mutex_t()
->>>>>>> d1e80b87
 
     init() {
         if #available(OSX 10.12, *) {
@@ -471,10 +393,13 @@
     }
 }
 
-/// An object that holds a lock during its lifetime, so a useful superclass
-/// for accessing mutex-protected state.
-class MutexGuard<T: Mutex> {
-    var inner: T
+/// An object that holds a lock during its lifetime, also suitable as a
+/// superclass for accessing mutex-protected state.
+/// - Note: This is basically the translation of Rust's
+/// [MutexGuard](https://doc.rust-lang.org/std/sync/struct.MutexGuard.html)
+/// into Swift.
+class MutexGuard<T: UnfairLock> {
+    fileprivate var inner: T
 
     init(_ mutex: T) {
         inner = mutex
