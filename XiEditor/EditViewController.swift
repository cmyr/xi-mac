// Copyright 2016 The xi-editor Authors.
//
// Licensed under the Apache License, Version 2.0 (the "License");
// you may not use this file except in compliance with the License.
// You may obtain a copy of the License at
//
//     http://www.apache.org/licenses/LICENSE-2.0
//
// Unless required by applicable law or agreed to in writing, software
// distributed under the License is distributed on an "AS IS" BASIS,
// WITHOUT WARRANTIES OR CONDITIONS OF ANY KIND, either express or implied.
// See the License for the specific language governing permissions and
// limitations under the License.

import Cocoa

/// The EditViewDataSource protocol describes the properties that an editView uses to determine how to render its contents.
protocol EditViewDataSource: class {
    var lines: LineCache<LineAssoc> { get }
    var styleMap: StyleMap { get }
    var theme: Theme { get }
    var textMetrics: TextDrawingMetrics { get }
    var document: Document! { get }
    var gutterWidth: CGFloat { get }
    func maxWidthChanged(toWidth: Double)
}

/// Associated data stored per line in the line cache
struct LineAssoc {
    var textLine: TextLine
}

<<<<<<< HEAD
/// Represents one search query
struct FindQuery {
    var id: Int?
    var term: String?
    var caseSensitive: Bool
    var regex: Bool
    var wholeWords: Bool
}

protocol FindDelegate {
    func find(_ queries: [FindQuery])
=======
protocol FindDelegate: class {
    func find(_ term: String?, caseSensitive: Bool, regex: Bool, wholeWords: Bool)
>>>>>>> aa3984a7
    func findNext(wrapAround: Bool, allowSame: Bool)
    func findPrevious(wrapAround: Bool)
    func closeFind()
    func findStatus(status: [[String: AnyObject]])
    func replaceStatus(status: [String: AnyObject])
    func replace(_ term: String?)
    func replaceNext()
    func replaceAll()
}

class EditViewController: NSViewController, EditViewDataSource, FindDelegate, ScrollInterested {
    @IBOutlet var scrollView: NSScrollView!
    @IBOutlet weak var editContainerView: EditContainerView!
    @IBOutlet var editView: EditView!
    @IBOutlet weak var shadowView: ShadowView!

    @IBOutlet weak var editViewHeight: NSLayoutConstraint!
    @IBOutlet weak var editViewWidth: NSLayoutConstraint!

    lazy var findViewController: FindViewController! = {
        let storyboard = NSStoryboard(name: NSStoryboard.Name(rawValue: "Main"), bundle: nil)
        let controller = storyboard.instantiateController(withIdentifier: NSStoryboard.SceneIdentifier(rawValue: "Find View Controller")) as! FindViewController
        controller.findDelegate = self
        self.view.addSubview(controller.view)
        controller.view.translatesAutoresizingMaskIntoConstraints = false
        controller.view.topAnchor.constraint(equalTo: self.view.topAnchor).isActive = true
        controller.view.leadingAnchor.constraint(equalTo: self.view.leadingAnchor).isActive = true
        controller.view.trailingAnchor.constraint(equalTo: self.view.trailingAnchor).isActive = true
        controller.view.isHidden = true
        return controller
    }()

    var document: Document!

    var lines = LineCache<LineAssoc>()

    var textMetrics: TextDrawingMetrics {
        return (NSApplication.shared.delegate as! AppDelegate).textMetrics
    }

    var gutterWidth: CGFloat = 0 {
        didSet {
            shadowView.leftShadowMinX = gutterWidth
        }
    }

    var styleMap: StyleMap {
        return (NSApplication.shared.delegate as! AppDelegate).styleMap
    }

    var theme: Theme {
        return (NSApplication.shared.delegate as! AppDelegate).theme
    }

    /// A mapping of available plugins to activation status.
    var availablePlugins: [String: Bool] = [:] {
        didSet {
            updatePluginMenu()
        }
    }

    /// A mapping of plugin names to available commands
    var availableCommands: [String: [Command]] = [:] {
        didSet {
            updatePluginMenu()
        }
    }

    // used to calculate the gutter width. Initial -1 so that a new document
    // still triggers update of gutter width.
    private var lineCount: Int = -1 {
        didSet {
            if lineCount != oldValue {
                updateGutterWidth()
            }
        }
    }

    /// the minimum distance between the cursor and the right edge of the view
    var rightTextPadding: CGFloat {
        return 2 * textMetrics.fontWidth
    }

    // Set by `EditView` so that we don't need to lock the linecache and iterate more than once
    func maxWidthChanged(toWidth width: Double) {
        let width = CGFloat(width) + gutterWidth + editView.x0 + rightTextPadding
        // to prevent scroll jump, we don't dynamically decrease view width
        if width > editViewWidth.constant {
            editViewWidth.constant = width
            shadowView.showRightShadow = true
        }
    }

    // visible scroll region
    var visibleLines: LineRange = 0..<0

    var scrollPastEnd = false {
        didSet {
            if scrollPastEnd != oldValue {
                updateEditViewHeight()
            }
        }
    }

    var unifiedTitlebar = false {
        didSet {
            // Dont check if value is same as previous
            // so when theme updates, background color still changes
            if let window = self.view.window {
                let color = self.theme.background

                window.titlebarAppearsTransparent = unifiedTitlebar
                window.backgroundColor = unifiedTitlebar ? color : nil

                statusBar.updateStatusBarColor(newBackgroundColor: self.theme.background, newTextColor: self.theme.foreground, newUnifiedTitlebar: unifiedTitlebar)
                findViewController.updateColor(newBackgroundColor: self.theme.background, unifiedTitlebar: unifiedTitlebar)

                if color.isDark && unifiedTitlebar {
                    window.appearance = NSAppearance(named: NSAppearance.Name.vibrantDark)
                } else {
                    window.appearance = NSAppearance(named: NSAppearance.Name.aqua)
                }
            }
        }
    }

    private var lastDragPosition: BufferPosition?
    /// handles autoscrolling when a drag gesture exists the window
    private var dragTimer: Timer?
    private var dragEvent: NSEvent?

    var hoverEvent: NSEvent?

    let statusBar = StatusBar(frame: .zero)

    // Popover that manages hover views.
    lazy var infoPopover: NSPopover = {
        let popover = NSPopover()
        if let window = self.view.window {
            popover.appearance = window.appearance
        }
        popover.animates = false
        popover.behavior = .transient
        return popover
    }()

    // Incrementing request identifiers to be used with hover definition requests.
    var hoverRequestID = 0

    override func viewDidLoad() {
        super.viewDidLoad()
        shadowView.wantsLayer = true
        editView.dataSource = self
        scrollView.contentView.documentCursor = NSCursor.iBeam;
        scrollView.automaticallyAdjustsContentInsets = false
        scrollView.hasHorizontalScroller = true
        scrollView.usesPredominantAxisScrolling = true
        (scrollView.contentView as? XiClipView)?.delegate = self
    }

    override func viewDidAppear() {
        super.viewDidAppear()
        setupStatusBar()
        shadowView.setup()
        NotificationCenter.default.addObserver(self, selector: #selector(EditViewController.frameDidChangeNotification(_:)), name: NSView.frameDidChangeNotification, object: scrollView)
        // call to set initial scroll position once we know view size
        redrawEverything()

        if #available(OSX 10.12, *) {
            // tabbingMode may have been overridden previously
            self.view.window?.tabbingMode = .automatic
        }
    }

    func setupStatusBar() {
        statusBar.hasUnifiedTitlebar = unifiedTitlebar
        self.view.addSubview(statusBar)

        NSLayoutConstraint.activate([
            statusBar.heightAnchor.constraint(equalToConstant: statusBar.statusBarHeight),
            statusBar.leadingAnchor.constraint(equalTo: editView.leadingAnchor),
            statusBar.trailingAnchor.constraint(equalTo: editView.trailingAnchor),
            statusBar.bottomAnchor.constraint(equalTo: editView.bottomAnchor)
            ])
    }

    func updateGutterWidth() {
        let gutterColumns = "\(lineCount)".count
        let chWidth = NSString(string: "9").size(withAttributes: textMetrics.attributes).width
        gutterWidth = chWidth * max(2, CGFloat(gutterColumns)) + 2 * editView.gutterXPad
    }

    var _previousViewportSize = CGSize.zero

    func updateViewportSize() {
        let height = editView.bounds.height
        let width = editView.bounds.width - (gutterWidth + editView.x0 + rightTextPadding)
        let newSize = CGSize(width: width, height: height)
        if newSize != _previousViewportSize {
            _previousViewportSize = newSize
            document.sendRpcAsync("resize", params: ["width": width, "height": height])
        }
    }

    @objc func frameDidChangeNotification(_ notification: Notification) {
        updateEditViewHeight()
        willScroll(to: scrollView.contentView.bounds.origin)
        updateViewportSize()
        statusBar.checkItemsFitFor(windowWidth: self.view.frame.width)
    }

    /// Called by `XiClipView`; this gives us early notice of an incoming scroll event.
    /// Can be called manually with the current visible origin in order to ensure the line cache
    /// is up to date.
    func willScroll(to newOrigin: NSPoint) {
        if infoPopover.isShown {
            infoPopover.performClose(self)
        }
        editView.scrollOrigin = newOrigin
        shadowView.showLeftShadow = newOrigin.x > 0
        shadowView.showRightShadow = (editViewWidth.constant - (newOrigin.x + self.view.bounds.width)) > rightTextPadding
        // TODO: this calculation doesn't take into account toppad; do in EditView in DRY fashion
        let first = Int(floor(newOrigin.y / textMetrics.linespace))
        let height = Int(ceil((scrollView.contentView.bounds.size.height) / textMetrics.linespace)) + 1
        let last = first + height

        if first..<last != visibleLines {
            document.sendWillScroll(first: first, last: last)
            visibleLines = first..<last
        }
    }

    /// If font size or theme changes, we invalidate all views.
    func redrawEverything() {
        visibleLines = 0..<0
        editViewWidth.constant = self.view.bounds.width
        updateGutterWidth()
        updateEditViewHeight()
        lines.locked().flushAssoc()
        willScroll(to: scrollView.contentView.bounds.origin)
        updateViewportSize()
        editView.gutterCache = nil
        shadowView.updateShadowColor(newColor: theme.shadow)
        editView.needsDisplay = true

    }

    fileprivate func updateEditViewHeight() {
        let contentHeight = CGFloat(lines.height) * textMetrics.linespace + 2 * textMetrics.descent
        self.editViewHeight.constant = max(contentHeight, scrollView.bounds.height)
        if scrollPastEnd {
            self.editViewHeight.constant += min(contentHeight, scrollView.bounds.height)
                - textMetrics.linespace - 2 * textMetrics.descent;
        }
    }

    // MARK: - Core Commands

    /// handles the `update` RPC. This is called from a dedicated thread.
    func updateAsync(update: [String: AnyObject]) {
        let lineCache = lines.locked()
        let inval = lineCache.applyUpdate(update: update)
        let hasNoUnsavedChanges = update["pristine"] as? Bool ?? false
        let revision = lineCache.revision

        DispatchQueue.main.async { [weak self] in
            self?.document.updateChangeCount(hasNoUnsavedChanges ? .changeCleared : .changeDone)
            self?.lineCount = self?.lines.height ?? 0
            self?.updateEditViewHeight()
            self?.editView.resetCursorTimer()
            if let lastRev = self?.editView.lastRevisionRendered, lastRev < revision {
                self?.editView.partialInvalidate(invalid: inval)
            }
        }
    }

    // handles the scroll RPC from xi-core
    func scrollTo(_ line: Int, _ col: Int) {
        // TODO: deal with non-ASCII, non-monospaced case
        let x = CGFloat(col) * textMetrics.fontWidth
        let y = CGFloat(line) * textMetrics.linespace + textMetrics.baseline
        // x doesn't include gutter width; this ensures the scrolled region always accounts for the gutter,
        // and that we scroll in a bit of right slop so the cursor isn't at the view's edge
        let width = gutterWidth + editView.x0 + rightTextPadding
        let scrollRect = NSRect(x: x, y: y - textMetrics.baseline,
                                width: width,
                                height: textMetrics.linespace + textMetrics.descent).integral
        editContainerView.scrollToVisible(scrollRect)
    }

    // MARK: - System Events

    /// Mapping of selectors to simple no-parameter commands.
    /// This map contains all commands that are *not* exposed via application menus.
    /// Commands which have menu items must be implemented individually, to play nicely
    /// With menu activation.
    static let selectorToCommand = [
        "deleteBackward:": "delete_backward",
        "deleteForward:": "delete_forward",
        "deleteToBeginningOfLine:": "delete_to_beginning_of_line",
        "deleteToEndOfParagraph:": "delete_to_end_of_paragraph",
        "deleteWordBackward:": "delete_word_backward",
        "deleteWordForward:": "delete_word_forward",
        "insertNewline:": "insert_newline",
        "insertTab:": "insert_tab",
        "moveBackward:": "move_backward",
        "moveDown:": "move_down",
        "moveDownAndModifySelection:": "move_down_and_modify_selection",
        "moveForward:": "move_forward",
        "moveLeft:": "move_left",
        "moveLeftAndModifySelection:": "move_left_and_modify_selection",
        "moveRight:": "move_right",
        "moveRightAndModifySelection:": "move_right_and_modify_selection",
        "moveToBeginningOfDocument:": "move_to_beginning_of_document",
        "moveToBeginningOfDocumentAndModifySelection:": "move_to_beginning_of_document_and_modify_selection",
        "moveToBeginningOfLine:": "move_to_left_end_of_line",
        "moveToBeginningOfLineAndModifySelection:": "move_to_left_end_of_line_and_modify_selection",
        "moveToBeginningOfParagraph:": "move_to_beginning_of_paragraph",
        "moveToEndOfDocument:": "move_to_end_of_document",
        "moveToEndOfDocumentAndModifySelection:": "move_to_end_of_document_and_modify_selection",
        "moveToEndOfLine:": "move_to_right_end_of_line",
        "moveToEndOfLineAndModifySelection:": "move_to_right_end_of_line_and_modify_selection",
        "moveToEndOfParagraph:": "move_to_end_of_paragraph",
        "moveToLeftEndOfLine:": "move_to_left_end_of_line",
        "moveToLeftEndOfLineAndModifySelection:": "move_to_left_end_of_line_and_modify_selection",
        "moveToRightEndOfLine:": "move_to_right_end_of_line",
        "moveToRightEndOfLineAndModifySelection:": "move_to_right_end_of_line_and_modify_selection",
        "moveUp:": "move_up",
        "moveUpAndModifySelection:": "move_up_and_modify_selection",
        "moveWordLeft:": "move_word_left",
        "moveWordLeftAndModifySelection:": "move_word_left_and_modify_selection",
        "moveWordRight:": "move_word_right",
        "moveWordRightAndModifySelection:": "move_word_right_and_modify_selection",
        "pageDownAndModifySelection:": "page_down_and_modify_selection",
        "pageUpAndModifySelection:": "page_up_and_modify_selection",
        "scrollPageDown:": "scroll_page_down",
        "scrollPageUp:": "scroll_page_up",
        // Note: these next two are mappings. Possible TODO to fix if core provides distinct behaviors
        "scrollToBeginningOfDocument:": "move_to_beginning_of_document",
        "scrollToEndOfDocument:": "move_to_end_of_document",
        "transpose:": "transpose",
        "yank:": "yank",
        "cancelOperation:": "cancel_operation",
        ]

    override func doCommand(by aSelector: Selector) {
        // Although this function is only called when a command originates in a keyboard event,
        // several commands (such as uppercaseWord:) are accessible from both a system binding
        // _and_ a menu; if there's a concrete implementation of such a method we just call it directly.
        if (self.responds(to: aSelector)) {
            self.perform(aSelector, with: self)
        } else {
            if let commandName = EditViewController.selectorToCommand[aSelector.description] {
                document.sendRpcAsync(commandName, params: []);
            } else {
                Swift.print("Unhandled selector: \(aSelector.description)")
                NSSound.beep()
            }
        }
    }

    override func cancelOperation(_ sender: Any?) {
        if !findViewController.view.isHidden {
            closeFind()
        } else {
            document.sendRpcAsync("cancel_operation", params: [])
        }
    }

    //MARK: Default menu items
    override func selectAll(_ sender: Any?) {
        editView.unmarkText()
        editView.inputContext?.discardMarkedText()
        document.sendRpcAsync("select_all", params: [])
    }

    override func uppercaseWord(_ sender: Any?) {
        document.sendRpcAsync("uppercase", params: [])
    }

    override func lowercaseWord(_ sender: Any?) {
        document.sendRpcAsync("lowercase", params: [])
    }

    @objc func undo(_ sender: AnyObject?) {
        document.sendRpcAsync("undo", params: [])
    }

    @objc func redo(_ sender: AnyObject?) {
        document.sendRpcAsync("redo", params: [])
    }

    @objc func cut(_ sender: AnyObject?) {
        cutCopy("cut")
    }

    @objc func copy(_ sender: AnyObject?) {
        cutCopy("copy")
    }

    override func indent(_ sender: Any?) {
        document.sendRpcAsync("indent", params: [])
    }

    @objc func unindent(_ sender: Any?) {
        document.sendRpcAsync("outdent", params: [])
    }

    fileprivate func cutCopy(_ method: String) {
        if let result = document?.sendRpc(method, params: []) {
            switch result {
            case .ok(let text):
                if let text = text as? String {
                    let pasteboard = NSPasteboard.general
                    pasteboard.clearContents()
                    pasteboard.writeObjects([text as NSPasteboardWriting])
                }
            case .error(let err):
                print("cut/copy failed: \(err)")
            }
        }
    }

    @objc func paste(_ sender: AnyObject?) {
        let pasteboard = NSPasteboard.general
        if let items = pasteboard.pasteboardItems {
            for element in items {
                if let str = element.string(forType: NSPasteboard.PasteboardType(rawValue: "public.utf8-plain-text")) {
                    document.sendPaste(str)
                    break
                }
            }
        }
    }

    //MARK: Other system events
    override func flagsChanged(with event: NSEvent) {
        if event.modifierFlags.contains(.option) {
            NSCursor.crosshair.set()
        } else {
            NSCursor.arrow.set()
        }
    }

    override func keyDown(with theEvent: NSEvent) {
        self.editView.inputContext?.handleEvent(theEvent);
    }

    // Determines the gesture type based on flags and click count.
    private func clickGestureType(event: NSEvent) -> String {
        let clickCount = event.clickCount

        if event.modifierFlags.contains(NSEvent.ModifierFlags.command) {
            switch (clickCount) {
            case 2:
                return "multi_word_select"
            case 3:
                return "multi_line_select"
            default:
                return "toggle_sel"
            }
        } else if (event.modifierFlags.contains(NSEvent.ModifierFlags.shift)) {
            return "range_select"
        } else if (event.modifierFlags.contains(NSEvent.ModifierFlags.option)) {
            return "request_hover"
        }  else {
            switch (clickCount) {
            case 2:
                return "word_select"
            case 3:
                return "line_select"
            default:
                return "point_select"
            }
        }
    }

    override func mouseDown(with theEvent: NSEvent) {
        if !editView.isFirstResponder {
            editView.window?.makeFirstResponder(editView)
        }
        infoPopover.performClose(self)
        editView.unmarkText()
        editView.inputContext?.discardMarkedText()
        let position  = editView.bufferPositionFromPoint(theEvent.locationInWindow)
        lastDragPosition = position

        let gestureType = clickGestureType(event: theEvent)

        if gestureType == "request_hover" {
            hoverEvent = theEvent
            sendHover()
        } else {
            document.sendRpcAsync("gesture", params: [
                "line": position.line,
                "col": position.column,
                "ty": gestureType
                ])
        }

        dragTimer = Timer.scheduledTimer(timeInterval: TimeInterval(1.0/60), target: self, selector: #selector(_autoscrollTimerCallback), userInfo: nil, repeats: true)
        dragEvent = theEvent
    }

    override func mouseDragged(with theEvent: NSEvent) {
        editView.autoscroll(with: theEvent)
        let dragPosition = editView.bufferPositionFromPoint(theEvent.locationInWindow)
        if let last = lastDragPosition, last != dragPosition {
            lastDragPosition = dragPosition
            let flags = theEvent.modifierFlags.rawValue >> 16
            document.sendRpcAsync("drag", params: [dragPosition.line, dragPosition.column, flags])
        }
        dragEvent = theEvent
    }

    override func mouseUp(with theEvent: NSEvent) {
        dragTimer?.invalidate()
        dragTimer = nil
        dragEvent = nil
    }

    @objc func sendHover() {
        if let event = hoverEvent {
            let hoverPosition = editView.bufferPositionFromPoint(event.locationInWindow)
            hoverRequestID += 1
            document.sendRpcAsync("request_hover", params: ["request_id": hoverRequestID, "position": ["line": hoverPosition.line, "column": hoverPosition.column]])
        }
    }

    @objc func _autoscrollTimerCallback() {
        if let event = dragEvent {
            mouseDragged(with: event)
        }
    }

    // NOTE: this was previously used for paste, and could possibly be removed, but it
    // may be used for IME?
    override func insertText(_ insertString: Any) {
        let text: String
        if insertString is NSString {
            text = insertString as! String
        } else if let s = insertString as? NSAttributedString {
            text = s.string as String
        } else {
            fatalError("insertText: called with undocumented type")
        }
        document.sendRpcAsync("insert", params: ["chars": text])
    }

    // we intercept this method to check if we should open a new tab
    @objc func newDocument(_ sender: NSMenuItem?) {
        if #available(OSX 10.12, *) {
            if sender?.tag == 10 {
                // Tag 10 is the New Tab menu item
                Document.tabbingMode = .preferred
            } else if sender?.tag == 11 {
                // Tag 11 is the New Window menu item
                Document.tabbingMode = .disallowed
            } else {
                Document.tabbingMode = .automatic
            }
        }
        // pass the message to the intended recipient
        NSDocumentController.shared.newDocument(sender)
    }

    override func validateMenuItem(_ menuItem: NSMenuItem) -> Bool {
        // disable the New Tab menu item when running in 10.12
        if menuItem.tag == 10 {
            if #available(OSX 10.12, *) { return true }
            return false
        }
        return true
    }

    // MARK: - Debug Methods
    @IBAction func debugSetTheme(_ sender: NSMenuItem) {
        guard sender.state != NSControl.StateValue.on else { print("theme already active"); return }
        let req = Events.SetTheme(themeName: sender.title)
        document.dispatcher.coreConnection.sendRpcAsync(req.method, params: req.params!)
    }

    @IBAction func debugPrintSpans(_ sender: AnyObject) {
        document.sendRpcAsync("debug_print_spans", params: [])
    }

    @IBAction func debugOverrideWhitespace(_ sender: NSMenuItem) {
        var changes = [String: Any]()
        switch sender.title {
        case "Tabs":
            changes["translate_tabs_to_spaces"] = false
        case let other where other.starts(with: "Spaces"):
            changes["translate_tabs_to_spaces"] = true
            changes["tab_size"] = sender.tag
        default:
            fatalError("unexpected sender")
        }
        let domain: [String: Any] = ["user_override": self.document.coreViewIdentifier!]
        let params = ["domain": domain, "changes": changes]
        document.dispatcher.coreConnection.sendRpcAsync("modify_user_config", params: params)
    }

    @objc func togglePlugin(_ sender: NSMenuItem) {
        switch sender.state {
        case NSControl.StateValue.off: Events.StartPlugin(
            viewIdentifier: document.coreViewIdentifier!,
            plugin: sender.title).dispatch(document.dispatcher)
        case NSControl.StateValue.on:
            Events.StopPlugin(
                viewIdentifier: document.coreViewIdentifier!,
                plugin: sender.title).dispatch(document.dispatcher)
        default:
            print("unexpected plugin menu state \(sender.title) \(sender.state)")
        }
    }

    public func pluginStarted(_ plugin: String) {
        self.availablePlugins[plugin] = true
        print("client: plugin started \(plugin)")
    }

    public func pluginStopped(_ plugin: String) {
        self.availablePlugins[plugin] = false
        let pluginStatusItems = self.statusBar.currentItems.values
            .filter { $0.source == plugin }
        pluginStatusItems.forEach { self.statusBar.removeStatusItem($0.key) }
        print("client: plugin stopped \(plugin)")
    }

    public func updateCommands(plugin: String, commands: [Command]) {
        self.availableCommands[plugin] = commands
    }

    public func configChanged(changes: [String: AnyObject]) {
        for (key, _) in changes {
            switch key {
            case "font_size", "font_face":
                self.handleFontChange(fontName: changes["font_face"] as? String,
                                      fontSize: changes["font_size"] as? CGFloat)

            case "scroll_past_end":
                self.scrollPastEnd = changes["scroll_past_end"] as! Bool

            case "unified_titlebar":
                self.unifiedTitlebar = changes["unified_titlebar"] as! Bool

            default:
                break
            }
        }
    }

    func handleFontChange(fontName: String?, fontSize: CGFloat?) {
        (NSApplication.shared.delegate as! AppDelegate).handleFontChange(fontName: fontName,
                                                                         fontSize: fontSize)
    }

    func updatePluginMenu() {
        let pluginsMenu = NSApplication.shared.mainMenu!.item(withTitle: "Debug")!.submenu!.item(withTitle: "Plugin");
        pluginsMenu!.submenu?.removeAllItems()
        for (plugin, isRunning) in self.availablePlugins {
            if self.availableCommands[plugin]?.isEmpty ?? true {
                let item = pluginsMenu!.submenu?.addItem(withTitle: plugin, action: #selector(EditViewController.togglePlugin(_:)), keyEquivalent: "")
                item?.state = NSControl.StateValue(rawValue: isRunning ? 1 : 0)
            } else {
                let item = pluginsMenu!.submenu?.addItem(withTitle: plugin, action: nil, keyEquivalent: "")
                item?.state = NSControl.StateValue(rawValue: isRunning ? 1 : 0)
                item?.submenu = NSMenu()
                item?.submenu?.addItem(withTitle: isRunning ? "Stop" : "Start",
                                       action: #selector(EditViewController.togglePlugin(_:)),
                                       keyEquivalent: "")
                item?.submenu?.addItem(NSMenuItem.separator())
                for cmd in self.availableCommands[plugin]! {
                    item?.submenu?.addItem(withTitle: cmd.title,
                                           action:#selector(EditViewController.handleCommand(_:)),
                                           keyEquivalent: "")
                }
            }
        }
    }

    @objc func handleCommand(_ sender: NSMenuItem) {
        let parent = sender.parent!.title
        let command = self.availableCommands[parent]!.first(where: { $0.title == sender.title })!

        self.resolveParams(command, completion: { [weak self] resolved in
            if let resolved = resolved {
                self?.document.sendPluginRpc(command.method, receiver: parent, params: resolved)
            } else {
                Swift.print("failed to resolve command params")
            }
            if self?.userInputController.presenting != nil {
                self?.dismissViewController(self!.userInputController)
            }
        })
    }

    func resolveParams(_ command: Command, completion: @escaping ([String: AnyObject]?) -> ()) {
        guard !command.args.isEmpty else {
            completion(command.params)
            return
        }
        self.presentViewControllerAsSheet(userInputController)
        userInputController.collectInput(forCommand: command, completion: completion)
    }

    lazy var userInputController: UserInputPromptController = {
        return self.storyboard!.instantiateController(withIdentifier: NSStoryboard.SceneIdentifier(rawValue: "InputPromptController"))
            as! UserInputPromptController
    }()

    public func availableThemesChanged(_ themes: [String]) {
        let pluginsMenu = NSApplication.shared.mainMenu!.item(withTitle: "Debug")!.submenu!.item(withTitle: "Theme")!.submenu!;

        let currentlyActive = pluginsMenu.items
            .filter { $0.state.rawValue == 1 }
            .first?.title

        pluginsMenu.removeAllItems()
        for theme in themes {
            let item = NSMenuItem(title: theme, action: #selector(EditViewController.debugSetTheme(_:)), keyEquivalent: "")
            item.state = NSControl.StateValue(rawValue: (theme == currentlyActive) ? 1 : 0)
            pluginsMenu.addItem(item)
        }
    }

    public func themeChanged(_ theme: String) {
        let pluginsMenu = NSApplication.shared.mainMenu!.item(withTitle: "Debug")!.submenu!.item(withTitle: "Theme");
        for subItem in (pluginsMenu?.submenu!.items)! {
            subItem.state = NSControl.StateValue(rawValue: (subItem.title == theme) ? 1 : 0)
        }
        self.unifiedTitlebar = { self.unifiedTitlebar }()
    }

    @IBAction func gotoLine(_ sender: AnyObject) {
        guard let window = self.view.window else { return }

        let alert = NSAlert.init()
        alert.addButton(withTitle: "Ok")
        alert.addButton(withTitle: "Cancel")
        alert.messageText = "Goto Line"
        alert.informativeText = "Enter line to go to:"
        let text = NSTextField.init(frame: NSRect.init(x: 0, y: 0, width: 200, height: 24))
        alert.accessoryView = text
        alert.window.initialFirstResponder = text

        alert.beginSheetModal(for: window) { response in
            if (response == NSApplication.ModalResponse.alertFirstButtonReturn) {
                let line = text.intValue

                if line > 0 {
                    self.document.sendRpcAsync("goto_line", params: ["line": line - 1])
                }
            }
        }
    }

    @IBAction func splitSelectionIntoLines(_ sender: NSMenuItem) {
        document.sendRpcAsync("selection_into_lines", params: [])
    }

    @IBAction func addPreviousLineToSelection(_ sender: NSMenuItem) {
        document.sendRpcAsync("add_selection_above", params: [])
    }

    @IBAction func addNextLineToSelection(_ sender: NSMenuItem) {
        document.sendRpcAsync("add_selection_below", params: [])
    }
}

// we set this in Document.swift when we load a new window or tab.
//TODO: will have to think about whether this will work with splits
extension EditViewController: NSWindowDelegate {
    func windowDidBecomeKey(_ notification: Notification) {
        editView.isFrontmostView = true
        updatePluginMenu()
    }

    func windowDidResignKey(_ notification: Notification) {
        editView.isFrontmostView = false
    }
}

extension NSColor {
    var isDark: Bool {
        let red = self.redComponent
        let green = self.greenComponent
        let blue = self.blueComponent

        // Formula taken from https://www.w3.org/WAI/ER/WD-AERT/#color-contrast
        let brightness = ((red * 299) + (green * 587) + (blue * 114)) / 1000
        return brightness < 0.5
    }
}<|MERGE_RESOLUTION|>--- conflicted
+++ resolved
@@ -30,7 +30,6 @@
     var textLine: TextLine
 }
 
-<<<<<<< HEAD
 /// Represents one search query
 struct FindQuery {
     var id: Int?
@@ -42,10 +41,6 @@
 
 protocol FindDelegate {
     func find(_ queries: [FindQuery])
-=======
-protocol FindDelegate: class {
-    func find(_ term: String?, caseSensitive: Bool, regex: Bool, wholeWords: Bool)
->>>>>>> aa3984a7
     func findNext(wrapAround: Bool, allowSame: Bool)
     func findPrevious(wrapAround: Bool)
     func closeFind()
