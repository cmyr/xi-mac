// !$*UTF8*$!
{
	archiveVersion = 1;
	classes = {
	};
	objectVersion = 46;
	objects = {

/* Begin PBXBuildFile section */
		28F1ED4A1EC4C735008839BE /* Search.swift in Sources */ = {isa = PBXBuildFile; fileRef = 28F1ED491EC4C735008839BE /* Search.swift */; };
		50370A2B1D4209F300EA1B18 /* Dispatcher.swift in Sources */ = {isa = PBXBuildFile; fileRef = 50370A2A1D4209F300EA1B18 /* Dispatcher.swift */; };
		6038770720057B4500AABF17 /* XiDocumentController.swift in Sources */ = {isa = PBXBuildFile; fileRef = 6038770620057B4500AABF17 /* XiDocumentController.swift */; };
		6B0DCDD61E832101007C14A3 /* EditContainerView.swift in Sources */ = {isa = PBXBuildFile; fileRef = 6B0DCDD51E832101007C14A3 /* EditContainerView.swift */; };
		6B1D39101FC53F5C008CCA35 /* client_example.toml in Resources */ = {isa = PBXBuildFile; fileRef = 6B1D390F1FC53F5C008CCA35 /* client_example.toml */; };
		6B53F5F21EF963EB00A4C664 /* Theme.swift in Sources */ = {isa = PBXBuildFile; fileRef = 6B53F5F11EF963EB00A4C664 /* Theme.swift */; };
		6B90DD1C1F129C1A00DF3CE2 /* PluginCommand.swift in Sources */ = {isa = PBXBuildFile; fileRef = 6B90DD1B1F129C1A00DF3CE2 /* PluginCommand.swift */; };
		6B90DD221F14110B00DF3CE2 /* UserInputPromptController.swift in Sources */ = {isa = PBXBuildFile; fileRef = 6B90DD211F14110B00DF3CE2 /* UserInputPromptController.swift */; };
		6BA1873B1FDDD7B6008220DA /* XiClipView.swift in Sources */ = {isa = PBXBuildFile; fileRef = 6BA1873A1FDDD7B6008220DA /* XiClipView.swift */; };
		6BF9575B1FD70C420010BAE6 /* Client.swift in Sources */ = {isa = PBXBuildFile; fileRef = 6BF9575A1FD70C420010BAE6 /* Client.swift */; };
		AE0243F61E4BDF8A00641BDA /* StyleMap.swift in Sources */ = {isa = PBXBuildFile; fileRef = AE0243F51E4BDF8A00641BDA /* StyleMap.swift */; };
		AE041BA61D4327EB0069AB8B /* plugins in Resources */ = {isa = PBXBuildFile; fileRef = AE041BA51D4327EB0069AB8B /* plugins */; };
		AE168C5C1E4AD87B008249AE /* LineCache.swift in Sources */ = {isa = PBXBuildFile; fileRef = AE168C5B1E4AD87B008249AE /* LineCache.swift */; };
		AE228F5D1C897CE7000E9B0F /* xi-core in Resources */ = {isa = PBXBuildFile; fileRef = AE228F5C1C897CE7000E9B0F /* xi-core */; };
		AE499DD01C82BB2B002D68AF /* AppDelegate.swift in Sources */ = {isa = PBXBuildFile; fileRef = AE499DCF1C82BB2B002D68AF /* AppDelegate.swift */; };
		AE499DD21C82BB2B002D68AF /* Assets.xcassets in Resources */ = {isa = PBXBuildFile; fileRef = AE499DD11C82BB2B002D68AF /* Assets.xcassets */; };
		AE499DE01C82BB2B002D68AF /* XiEditorTests.swift in Sources */ = {isa = PBXBuildFile; fileRef = AE499DDF1C82BB2B002D68AF /* XiEditorTests.swift */; };
		AE499DEB1C82BB2B002D68AF /* XiEditorUITests.swift in Sources */ = {isa = PBXBuildFile; fileRef = AE499DEA1C82BB2B002D68AF /* XiEditorUITests.swift */; };
		AE499DF91C82C835002D68AF /* CoreConnection.swift in Sources */ = {isa = PBXBuildFile; fileRef = AE499DF81C82C835002D68AF /* CoreConnection.swift */; };
		AEC4F6B31FF5AF130060E10E /* UnfairLock.swift in Sources */ = {isa = PBXBuildFile; fileRef = AEC4F6B21FF5AF130060E10E /* UnfairLock.swift */; };
		AEC4F6CA1FFB02F10060E10E /* Trace.swift in Sources */ = {isa = PBXBuildFile; fileRef = AEC4F6C91FFB02F10060E10E /* Trace.swift */; };
		AED22D761FE836880096E7C3 /* TextPlane.swift in Sources */ = {isa = PBXBuildFile; fileRef = AED22D751FE836880096E7C3 /* TextPlane.swift */; };
		AED22D781FE8404D0096E7C3 /* Renderer.swift in Sources */ = {isa = PBXBuildFile; fileRef = AED22D771FE8404D0096E7C3 /* Renderer.swift */; };
		AED22D7A1FE8418A0096E7C3 /* Atlas.swift in Sources */ = {isa = PBXBuildFile; fileRef = AED22D791FE8418A0096E7C3 /* Atlas.swift */; };
		AED22D7C1FE8428D0096E7C3 /* ShaderProgram.swift in Sources */ = {isa = PBXBuildFile; fileRef = AED22D7B1FE8428D0096E7C3 /* ShaderProgram.swift */; };
		AED22D811FE84B4B0096E7C3 /* solid.f.glsl in Resources */ = {isa = PBXBuildFile; fileRef = AED22D7D1FE84B4B0096E7C3 /* solid.f.glsl */; };
		AED22D821FE84B4B0096E7C3 /* solid.v.glsl in Resources */ = {isa = PBXBuildFile; fileRef = AED22D7E1FE84B4B0096E7C3 /* solid.v.glsl */; };
		AED22D831FE84B4B0096E7C3 /* text.v.glsl in Resources */ = {isa = PBXBuildFile; fileRef = AED22D7F1FE84B4B0096E7C3 /* text.v.glsl */; };
		AED22D841FE84B4B0096E7C3 /* text.f.glsl in Resources */ = {isa = PBXBuildFile; fileRef = AED22D801FE84B4B0096E7C3 /* text.f.glsl */; };
		AED22D861FE877000096E7C3 /* TextLine.swift in Sources */ = {isa = PBXBuildFile; fileRef = AED22D851FE877000096E7C3 /* TextLine.swift */; };
		AED23F181C83CBED002246CE /* EditView.swift in Sources */ = {isa = PBXBuildFile; fileRef = AED23F171C83CBEC002246CE /* EditView.swift */; };
		F53EA2AD1DCAA8110071ACFD /* Main.storyboard in Resources */ = {isa = PBXBuildFile; fileRef = F53EA2AC1DCAA8110071ACFD /* Main.storyboard */; };
		F53EA2AF1DCAAA170071ACFD /* EditViewController.swift in Sources */ = {isa = PBXBuildFile; fileRef = F53EA2AE1DCAAA170071ACFD /* EditViewController.swift */; };
		F5BDBF371DCA9D2C0042430B /* Document.swift in Sources */ = {isa = PBXBuildFile; fileRef = F5BDBF361DCA9D2C0042430B /* Document.swift */; };
/* End PBXBuildFile section */

/* Begin PBXContainerItemProxy section */
		AE499DDC1C82BB2B002D68AF /* PBXContainerItemProxy */ = {
			isa = PBXContainerItemProxy;
			containerPortal = AE499DC41C82BB2B002D68AF /* Project object */;
			proxyType = 1;
			remoteGlobalIDString = AE499DCB1C82BB2B002D68AF;
			remoteInfo = XiEditor;
		};
		AE499DE71C82BB2B002D68AF /* PBXContainerItemProxy */ = {
			isa = PBXContainerItemProxy;
			containerPortal = AE499DC41C82BB2B002D68AF /* Project object */;
			proxyType = 1;
			remoteGlobalIDString = AE499DCB1C82BB2B002D68AF;
			remoteInfo = XiEditor;
		};
		D023DA041CD072400087EC0A /* PBXContainerItemProxy */ = {
			isa = PBXContainerItemProxy;
			containerPortal = AE499DC41C82BB2B002D68AF /* Project object */;
			proxyType = 1;
			remoteGlobalIDString = D023D9FE1CD0715E0087EC0A;
			remoteInfo = xicore;
		};
/* End PBXContainerItemProxy section */

/* Begin PBXFileReference section */
		28F1ED491EC4C735008839BE /* Search.swift */ = {isa = PBXFileReference; fileEncoding = 4; lastKnownFileType = sourcecode.swift; path = Search.swift; sourceTree = "<group>"; };
		50370A2A1D4209F300EA1B18 /* Dispatcher.swift */ = {isa = PBXFileReference; fileEncoding = 4; lastKnownFileType = sourcecode.swift; path = Dispatcher.swift; sourceTree = "<group>"; };
		6038770620057B4500AABF17 /* XiDocumentController.swift */ = {isa = PBXFileReference; lastKnownFileType = sourcecode.swift; path = XiDocumentController.swift; sourceTree = "<group>"; };
		6B0DCDD51E832101007C14A3 /* EditContainerView.swift */ = {isa = PBXFileReference; fileEncoding = 4; lastKnownFileType = sourcecode.swift; lineEnding = 0; path = EditContainerView.swift; sourceTree = "<group>"; xcLanguageSpecificationIdentifier = xcode.lang.swift; };
		6B1D390F1FC53F5C008CCA35 /* client_example.toml */ = {isa = PBXFileReference; fileEncoding = 4; lastKnownFileType = text; name = client_example.toml; path = "xi-editor/rust/core-lib/assets/client_example.toml"; sourceTree = "<group>"; };
		6B53F5F11EF963EB00A4C664 /* Theme.swift */ = {isa = PBXFileReference; fileEncoding = 4; lastKnownFileType = sourcecode.swift; path = Theme.swift; sourceTree = "<group>"; };
		6B90DD1B1F129C1A00DF3CE2 /* PluginCommand.swift */ = {isa = PBXFileReference; fileEncoding = 4; lastKnownFileType = sourcecode.swift; path = PluginCommand.swift; sourceTree = "<group>"; };
		6B90DD211F14110B00DF3CE2 /* UserInputPromptController.swift */ = {isa = PBXFileReference; fileEncoding = 4; lastKnownFileType = sourcecode.swift; path = UserInputPromptController.swift; sourceTree = "<group>"; };
		6BA1873A1FDDD7B6008220DA /* XiClipView.swift */ = {isa = PBXFileReference; lastKnownFileType = sourcecode.swift; path = XiClipView.swift; sourceTree = "<group>"; };
		6BF9575A1FD70C420010BAE6 /* Client.swift */ = {isa = PBXFileReference; lastKnownFileType = sourcecode.swift; path = Client.swift; sourceTree = "<group>"; };
		AE0243F51E4BDF8A00641BDA /* StyleMap.swift */ = {isa = PBXFileReference; fileEncoding = 4; lastKnownFileType = sourcecode.swift; path = StyleMap.swift; sourceTree = "<group>"; };
		AE041B971D4323460069AB8B /* build-rust-xcode.sh */ = {isa = PBXFileReference; fileEncoding = 4; lastKnownFileType = text.script.sh; path = "build-rust-xcode.sh"; sourceTree = "<group>"; };
		AE041BA51D4327EB0069AB8B /* plugins */ = {isa = PBXFileReference; lastKnownFileType = text; path = plugins; sourceTree = BUILT_PRODUCTS_DIR; };
		AE168C5B1E4AD87B008249AE /* LineCache.swift */ = {isa = PBXFileReference; fileEncoding = 4; lastKnownFileType = sourcecode.swift; path = LineCache.swift; sourceTree = "<group>"; };
		AE228F5C1C897CE7000E9B0F /* xi-core */ = {isa = PBXFileReference; lastKnownFileType = text; path = "xi-core"; sourceTree = BUILT_PRODUCTS_DIR; };
		AE499DCC1C82BB2B002D68AF /* XiEditor.app */ = {isa = PBXFileReference; explicitFileType = wrapper.application; includeInIndex = 0; path = XiEditor.app; sourceTree = BUILT_PRODUCTS_DIR; };
		AE499DCF1C82BB2B002D68AF /* AppDelegate.swift */ = {isa = PBXFileReference; lastKnownFileType = sourcecode.swift; path = AppDelegate.swift; sourceTree = "<group>"; };
		AE499DD11C82BB2B002D68AF /* Assets.xcassets */ = {isa = PBXFileReference; lastKnownFileType = folder.assetcatalog; path = Assets.xcassets; sourceTree = "<group>"; };
		AE499DD61C82BB2B002D68AF /* Info.plist */ = {isa = PBXFileReference; lastKnownFileType = text.plist.xml; path = Info.plist; sourceTree = "<group>"; };
		AE499DDB1C82BB2B002D68AF /* XiEditorTests.xctest */ = {isa = PBXFileReference; explicitFileType = wrapper.cfbundle; includeInIndex = 0; path = XiEditorTests.xctest; sourceTree = BUILT_PRODUCTS_DIR; };
		AE499DDF1C82BB2B002D68AF /* XiEditorTests.swift */ = {isa = PBXFileReference; lastKnownFileType = sourcecode.swift; path = XiEditorTests.swift; sourceTree = "<group>"; };
		AE499DE11C82BB2B002D68AF /* Info.plist */ = {isa = PBXFileReference; lastKnownFileType = text.plist.xml; path = Info.plist; sourceTree = "<group>"; };
		AE499DE61C82BB2B002D68AF /* XiEditorUITests.xctest */ = {isa = PBXFileReference; explicitFileType = wrapper.cfbundle; includeInIndex = 0; path = XiEditorUITests.xctest; sourceTree = BUILT_PRODUCTS_DIR; };
		AE499DEA1C82BB2B002D68AF /* XiEditorUITests.swift */ = {isa = PBXFileReference; lastKnownFileType = sourcecode.swift; path = XiEditorUITests.swift; sourceTree = "<group>"; };
		AE499DEC1C82BB2B002D68AF /* Info.plist */ = {isa = PBXFileReference; lastKnownFileType = text.plist.xml; path = Info.plist; sourceTree = "<group>"; };
		AE499DF81C82C835002D68AF /* CoreConnection.swift */ = {isa = PBXFileReference; fileEncoding = 4; lastKnownFileType = sourcecode.swift; path = CoreConnection.swift; sourceTree = "<group>"; };
		AEC4F6B21FF5AF130060E10E /* UnfairLock.swift */ = {isa = PBXFileReference; lastKnownFileType = sourcecode.swift; path = UnfairLock.swift; sourceTree = "<group>"; };
		AEC4F6C91FFB02F10060E10E /* Trace.swift */ = {isa = PBXFileReference; lastKnownFileType = sourcecode.swift; path = Trace.swift; sourceTree = "<group>"; };
		AED22D751FE836880096E7C3 /* TextPlane.swift */ = {isa = PBXFileReference; lastKnownFileType = sourcecode.swift; path = TextPlane.swift; sourceTree = "<group>"; };
		AED22D771FE8404D0096E7C3 /* Renderer.swift */ = {isa = PBXFileReference; lastKnownFileType = sourcecode.swift; path = Renderer.swift; sourceTree = "<group>"; };
		AED22D791FE8418A0096E7C3 /* Atlas.swift */ = {isa = PBXFileReference; lastKnownFileType = sourcecode.swift; path = Atlas.swift; sourceTree = "<group>"; };
		AED22D7B1FE8428D0096E7C3 /* ShaderProgram.swift */ = {isa = PBXFileReference; lastKnownFileType = sourcecode.swift; path = ShaderProgram.swift; sourceTree = "<group>"; };
		AED22D7D1FE84B4B0096E7C3 /* solid.f.glsl */ = {isa = PBXFileReference; fileEncoding = 4; lastKnownFileType = text; path = solid.f.glsl; sourceTree = "<group>"; };
		AED22D7E1FE84B4B0096E7C3 /* solid.v.glsl */ = {isa = PBXFileReference; fileEncoding = 4; lastKnownFileType = text; path = solid.v.glsl; sourceTree = "<group>"; };
		AED22D7F1FE84B4B0096E7C3 /* text.v.glsl */ = {isa = PBXFileReference; fileEncoding = 4; lastKnownFileType = text; path = text.v.glsl; sourceTree = "<group>"; };
		AED22D801FE84B4B0096E7C3 /* text.f.glsl */ = {isa = PBXFileReference; fileEncoding = 4; lastKnownFileType = text; path = text.f.glsl; sourceTree = "<group>"; };
		AED22D851FE877000096E7C3 /* TextLine.swift */ = {isa = PBXFileReference; lastKnownFileType = sourcecode.swift; path = TextLine.swift; sourceTree = "<group>"; };
		AED23F171C83CBEC002246CE /* EditView.swift */ = {isa = PBXFileReference; fileEncoding = 4; lastKnownFileType = sourcecode.swift; path = EditView.swift; sourceTree = "<group>"; };
		F53EA2AC1DCAA8110071ACFD /* Main.storyboard */ = {isa = PBXFileReference; fileEncoding = 4; lastKnownFileType = file.storyboard; path = Main.storyboard; sourceTree = "<group>"; };
		F53EA2AE1DCAAA170071ACFD /* EditViewController.swift */ = {isa = PBXFileReference; fileEncoding = 4; lastKnownFileType = sourcecode.swift; lineEnding = 0; path = EditViewController.swift; sourceTree = "<group>"; xcLanguageSpecificationIdentifier = xcode.lang.swift; };
		F5BDBF361DCA9D2C0042430B /* Document.swift */ = {isa = PBXFileReference; fileEncoding = 4; lastKnownFileType = sourcecode.swift; path = Document.swift; sourceTree = "<group>"; };
/* End PBXFileReference section */

/* Begin PBXFrameworksBuildPhase section */
		AE499DC91C82BB2B002D68AF /* Frameworks */ = {
			isa = PBXFrameworksBuildPhase;
			buildActionMask = 2147483647;
			files = (
			);
			runOnlyForDeploymentPostprocessing = 0;
		};
		AE499DD81C82BB2B002D68AF /* Frameworks */ = {
			isa = PBXFrameworksBuildPhase;
			buildActionMask = 2147483647;
			files = (
			);
			runOnlyForDeploymentPostprocessing = 0;
		};
		AE499DE31C82BB2B002D68AF /* Frameworks */ = {
			isa = PBXFrameworksBuildPhase;
			buildActionMask = 2147483647;
			files = (
			);
			runOnlyForDeploymentPostprocessing = 0;
		};
/* End PBXFrameworksBuildPhase section */

/* Begin PBXGroup section */
		AE499DC31C82BB2B002D68AF = {
			isa = PBXGroup;
			children = (
				D023DA021CD071B40087EC0A /* xicore */,
				AE499DCE1C82BB2B002D68AF /* XiEditor */,
				AE499DDE1C82BB2B002D68AF /* XiEditorTests */,
				AE499DE91C82BB2B002D68AF /* XiEditorUITests */,
				AE499DCD1C82BB2B002D68AF /* Products */,
			);
			sourceTree = "<group>";
		};
		AE499DCD1C82BB2B002D68AF /* Products */ = {
			isa = PBXGroup;
			children = (
				AE499DCC1C82BB2B002D68AF /* XiEditor.app */,
				AE499DDB1C82BB2B002D68AF /* XiEditorTests.xctest */,
				AE499DE61C82BB2B002D68AF /* XiEditorUITests.xctest */,
			);
			name = Products;
			sourceTree = "<group>";
		};
		AE499DCE1C82BB2B002D68AF /* XiEditor */ = {
			isa = PBXGroup;
			children = (
				AED22D741FE8366D0096E7C3 /* XiTextPlane */,
				6BA1873A1FDDD7B6008220DA /* XiClipView.swift */,
				6038770620057B4500AABF17 /* XiDocumentController.swift */,
				F53EA2AE1DCAAA170071ACFD /* EditViewController.swift */,
				6B0DCDD51E832101007C14A3 /* EditContainerView.swift */,
				AE499DCF1C82BB2B002D68AF /* AppDelegate.swift */,
				6BF9575A1FD70C420010BAE6 /* Client.swift */,
				AED23F171C83CBEC002246CE /* EditView.swift */,
				AE499DF81C82C835002D68AF /* CoreConnection.swift */,
				50370A2A1D4209F300EA1B18 /* Dispatcher.swift */,
				F5BDBF361DCA9D2C0042430B /* Document.swift */,
				AE168C5B1E4AD87B008249AE /* LineCache.swift */,
				AE0243F51E4BDF8A00641BDA /* StyleMap.swift */,
				AEC4F6B21FF5AF130060E10E /* UnfairLock.swift */,
				AEC4F6C91FFB02F10060E10E /* Trace.swift */,
				6B90DD1B1F129C1A00DF3CE2 /* PluginCommand.swift */,
				6B53F5F11EF963EB00A4C664 /* Theme.swift */,
				6B90DD211F14110B00DF3CE2 /* UserInputPromptController.swift */,
				AE499DD61C82BB2B002D68AF /* Info.plist */,
				F53EA2AC1DCAA8110071ACFD /* Main.storyboard */,
				AE499DD11C82BB2B002D68AF /* Assets.xcassets */,
				28F1ED491EC4C735008839BE /* Search.swift */,
			);
			path = XiEditor;
			sourceTree = "<group>";
		};
		AE499DDE1C82BB2B002D68AF /* XiEditorTests */ = {
			isa = PBXGroup;
			children = (
				AE499DDF1C82BB2B002D68AF /* XiEditorTests.swift */,
				AE499DE11C82BB2B002D68AF /* Info.plist */,
			);
			path = XiEditorTests;
			sourceTree = "<group>";
		};
		AE499DE91C82BB2B002D68AF /* XiEditorUITests */ = {
			isa = PBXGroup;
			children = (
				AE499DEA1C82BB2B002D68AF /* XiEditorUITests.swift */,
				AE499DEC1C82BB2B002D68AF /* Info.plist */,
			);
			path = XiEditorUITests;
			sourceTree = "<group>";
		};
		AED22D741FE8366D0096E7C3 /* XiTextPlane */ = {
			isa = PBXGroup;
			children = (
				AED22D7D1FE84B4B0096E7C3 /* solid.f.glsl */,
				AED22D7E1FE84B4B0096E7C3 /* solid.v.glsl */,
				AED22D801FE84B4B0096E7C3 /* text.f.glsl */,
				AED22D7F1FE84B4B0096E7C3 /* text.v.glsl */,
				AED22D751FE836880096E7C3 /* TextPlane.swift */,
				AED22D771FE8404D0096E7C3 /* Renderer.swift */,
				AED22D791FE8418A0096E7C3 /* Atlas.swift */,
				AED22D7B1FE8428D0096E7C3 /* ShaderProgram.swift */,
				AED22D851FE877000096E7C3 /* TextLine.swift */,
			);
			path = XiTextPlane;
			sourceTree = "<group>";
		};
		D023DA021CD071B40087EC0A /* xicore */ = {
			isa = PBXGroup;
			children = (
				6B1D390F1FC53F5C008CCA35 /* client_example.toml */,
				AE041B971D4323460069AB8B /* build-rust-xcode.sh */,
				AE228F5C1C897CE7000E9B0F /* xi-core */,
				AE041BA51D4327EB0069AB8B /* plugins */,
			);
			name = xicore;
			sourceTree = "<group>";
		};
/* End PBXGroup section */

/* Begin PBXLegacyTarget section */
		D023D9FE1CD0715E0087EC0A /* xicore */ = {
			isa = PBXLegacyTarget;
			buildArgumentsString = "\"$(SRCROOT)/build-rust-xcode.sh\"";
			buildConfigurationList = D023DA011CD0715E0087EC0A /* Build configuration list for PBXLegacyTarget "xicore" */;
			buildPhases = (
			);
			buildToolPath = /bin/bash;
			buildWorkingDirectory = "xi-editor/rust";
			dependencies = (
			);
			name = xicore;
			passBuildSettingsInEnvironment = 1;
			productName = xicore;
		};
/* End PBXLegacyTarget section */

/* Begin PBXNativeTarget section */
		AE499DCB1C82BB2B002D68AF /* XiEditor */ = {
			isa = PBXNativeTarget;
			buildConfigurationList = AE499DEF1C82BB2B002D68AF /* Build configuration list for PBXNativeTarget "XiEditor" */;
			buildPhases = (
				AE499DC81C82BB2B002D68AF /* Sources */,
				AE499DC91C82BB2B002D68AF /* Frameworks */,
				AE499DCA1C82BB2B002D68AF /* Resources */,
			);
			buildRules = (
			);
			dependencies = (
				D023DA051CD072400087EC0A /* PBXTargetDependency */,
			);
			name = XiEditor;
			productName = XiEditor;
			productReference = AE499DCC1C82BB2B002D68AF /* XiEditor.app */;
			productType = "com.apple.product-type.application";
		};
		AE499DDA1C82BB2B002D68AF /* XiEditorTests */ = {
			isa = PBXNativeTarget;
			buildConfigurationList = AE499DF21C82BB2B002D68AF /* Build configuration list for PBXNativeTarget "XiEditorTests" */;
			buildPhases = (
				AE499DD71C82BB2B002D68AF /* Sources */,
				AE499DD81C82BB2B002D68AF /* Frameworks */,
				AE499DD91C82BB2B002D68AF /* Resources */,
			);
			buildRules = (
			);
			dependencies = (
				AE499DDD1C82BB2B002D68AF /* PBXTargetDependency */,
			);
			name = XiEditorTests;
			productName = XiEditorTests;
			productReference = AE499DDB1C82BB2B002D68AF /* XiEditorTests.xctest */;
			productType = "com.apple.product-type.bundle.unit-test";
		};
		AE499DE51C82BB2B002D68AF /* XiEditorUITests */ = {
			isa = PBXNativeTarget;
			buildConfigurationList = AE499DF51C82BB2B002D68AF /* Build configuration list for PBXNativeTarget "XiEditorUITests" */;
			buildPhases = (
				AE499DE21C82BB2B002D68AF /* Sources */,
				AE499DE31C82BB2B002D68AF /* Frameworks */,
				AE499DE41C82BB2B002D68AF /* Resources */,
			);
			buildRules = (
			);
			dependencies = (
				AE499DE81C82BB2B002D68AF /* PBXTargetDependency */,
			);
			name = XiEditorUITests;
			productName = XiEditorUITests;
			productReference = AE499DE61C82BB2B002D68AF /* XiEditorUITests.xctest */;
			productType = "com.apple.product-type.bundle.ui-testing";
		};
/* End PBXNativeTarget section */

/* Begin PBXProject section */
		AE499DC41C82BB2B002D68AF /* Project object */ = {
			isa = PBXProject;
			attributes = {
				LastSwiftUpdateCheck = 0720;
				LastUpgradeCheck = 0900;
				ORGANIZATIONNAME = "Raph Levien";
				TargetAttributes = {
					AE499DCB1C82BB2B002D68AF = {
						CreatedOnToolsVersion = 7.2;
						LastSwiftMigration = 0900;
					};
					AE499DDA1C82BB2B002D68AF = {
						CreatedOnToolsVersion = 7.2;
						LastSwiftMigration = 0900;
						TestTargetID = AE499DCB1C82BB2B002D68AF;
					};
					AE499DE51C82BB2B002D68AF = {
						CreatedOnToolsVersion = 7.2;
						LastSwiftMigration = 0900;
						TestTargetID = AE499DCB1C82BB2B002D68AF;
					};
					D023D9FE1CD0715E0087EC0A = {
						CreatedOnToolsVersion = 7.3;
					};
				};
			};
			buildConfigurationList = AE499DC71C82BB2B002D68AF /* Build configuration list for PBXProject "XiEditor" */;
			compatibilityVersion = "Xcode 3.2";
			developmentRegion = English;
			hasScannedForEncodings = 0;
			knownRegions = (
				en,
				Base,
			);
			mainGroup = AE499DC31C82BB2B002D68AF;
			productRefGroup = AE499DCD1C82BB2B002D68AF /* Products */;
			projectDirPath = "";
			projectRoot = "";
			targets = (
				AE499DCB1C82BB2B002D68AF /* XiEditor */,
				D023D9FE1CD0715E0087EC0A /* xicore */,
				AE499DDA1C82BB2B002D68AF /* XiEditorTests */,
				AE499DE51C82BB2B002D68AF /* XiEditorUITests */,
			);
		};
/* End PBXProject section */

/* Begin PBXResourcesBuildPhase section */
		AE499DCA1C82BB2B002D68AF /* Resources */ = {
			isa = PBXResourcesBuildPhase;
			buildActionMask = 2147483647;
			files = (
				F53EA2AD1DCAA8110071ACFD /* Main.storyboard in Resources */,
				AE228F5D1C897CE7000E9B0F /* xi-core in Resources */,
				AED22D841FE84B4B0096E7C3 /* text.f.glsl in Resources */,
				6B1D39101FC53F5C008CCA35 /* client_example.toml in Resources */,
				AED22D811FE84B4B0096E7C3 /* solid.f.glsl in Resources */,
				AED22D831FE84B4B0096E7C3 /* text.v.glsl in Resources */,
				AED22D821FE84B4B0096E7C3 /* solid.v.glsl in Resources */,
				AE041BA61D4327EB0069AB8B /* plugins in Resources */,
				AE499DD21C82BB2B002D68AF /* Assets.xcassets in Resources */,
			);
			runOnlyForDeploymentPostprocessing = 0;
		};
		AE499DD91C82BB2B002D68AF /* Resources */ = {
			isa = PBXResourcesBuildPhase;
			buildActionMask = 2147483647;
			files = (
			);
			runOnlyForDeploymentPostprocessing = 0;
		};
		AE499DE41C82BB2B002D68AF /* Resources */ = {
			isa = PBXResourcesBuildPhase;
			buildActionMask = 2147483647;
			files = (
			);
			runOnlyForDeploymentPostprocessing = 0;
		};
/* End PBXResourcesBuildPhase section */

/* Begin PBXSourcesBuildPhase section */
		AE499DC81C82BB2B002D68AF /* Sources */ = {
			isa = PBXSourcesBuildPhase;
			buildActionMask = 2147483647;
			files = (
				F53EA2AF1DCAAA170071ACFD /* EditViewController.swift in Sources */,
				AED22D7C1FE8428D0096E7C3 /* ShaderProgram.swift in Sources */,
				AED22D861FE877000096E7C3 /* TextLine.swift in Sources */,
				6B0DCDD61E832101007C14A3 /* EditContainerView.swift in Sources */,
				AE0243F61E4BDF8A00641BDA /* StyleMap.swift in Sources */,
				AED22D761FE836880096E7C3 /* TextPlane.swift in Sources */,
				AE168C5C1E4AD87B008249AE /* LineCache.swift in Sources */,
				6B90DD1C1F129C1A00DF3CE2 /* PluginCommand.swift in Sources */,
				6B53F5F21EF963EB00A4C664 /* Theme.swift in Sources */,
				AE499DF91C82C835002D68AF /* CoreConnection.swift in Sources */,
				50370A2B1D4209F300EA1B18 /* Dispatcher.swift in Sources */,
<<<<<<< HEAD
				AEC4F6CA1FFB02F10060E10E /* Trace.swift in Sources */,
=======
				6BF9575B1FD70C420010BAE6 /* Client.swift in Sources */,
>>>>>>> 6728589f
				AED23F181C83CBED002246CE /* EditView.swift in Sources */,
				AE499DD01C82BB2B002D68AF /* AppDelegate.swift in Sources */,
				AEC4F6B31FF5AF130060E10E /* UnfairLock.swift in Sources */,
				28F1ED4A1EC4C735008839BE /* Search.swift in Sources */,
				F5BDBF371DCA9D2C0042430B /* Document.swift in Sources */,
				6038770720057B4500AABF17 /* XiDocumentController.swift in Sources */,
				6B90DD221F14110B00DF3CE2 /* UserInputPromptController.swift in Sources */,
				AED22D781FE8404D0096E7C3 /* Renderer.swift in Sources */,
				6BA1873B1FDDD7B6008220DA /* XiClipView.swift in Sources */,
				AED22D7A1FE8418A0096E7C3 /* Atlas.swift in Sources */,
			);
			runOnlyForDeploymentPostprocessing = 0;
		};
		AE499DD71C82BB2B002D68AF /* Sources */ = {
			isa = PBXSourcesBuildPhase;
			buildActionMask = 2147483647;
			files = (
				AE499DE01C82BB2B002D68AF /* XiEditorTests.swift in Sources */,
			);
			runOnlyForDeploymentPostprocessing = 0;
		};
		AE499DE21C82BB2B002D68AF /* Sources */ = {
			isa = PBXSourcesBuildPhase;
			buildActionMask = 2147483647;
			files = (
				AE499DEB1C82BB2B002D68AF /* XiEditorUITests.swift in Sources */,
			);
			runOnlyForDeploymentPostprocessing = 0;
		};
/* End PBXSourcesBuildPhase section */

/* Begin PBXTargetDependency section */
		AE499DDD1C82BB2B002D68AF /* PBXTargetDependency */ = {
			isa = PBXTargetDependency;
			target = AE499DCB1C82BB2B002D68AF /* XiEditor */;
			targetProxy = AE499DDC1C82BB2B002D68AF /* PBXContainerItemProxy */;
		};
		AE499DE81C82BB2B002D68AF /* PBXTargetDependency */ = {
			isa = PBXTargetDependency;
			target = AE499DCB1C82BB2B002D68AF /* XiEditor */;
			targetProxy = AE499DE71C82BB2B002D68AF /* PBXContainerItemProxy */;
		};
		D023DA051CD072400087EC0A /* PBXTargetDependency */ = {
			isa = PBXTargetDependency;
			target = D023D9FE1CD0715E0087EC0A /* xicore */;
			targetProxy = D023DA041CD072400087EC0A /* PBXContainerItemProxy */;
		};
/* End PBXTargetDependency section */

/* Begin XCBuildConfiguration section */
		AE499DED1C82BB2B002D68AF /* Debug */ = {
			isa = XCBuildConfiguration;
			buildSettings = {
				ALWAYS_SEARCH_USER_PATHS = NO;
				CLANG_CXX_LANGUAGE_STANDARD = "gnu++0x";
				CLANG_CXX_LIBRARY = "libc++";
				CLANG_ENABLE_MODULES = YES;
				CLANG_ENABLE_OBJC_ARC = YES;
				CLANG_WARN_BLOCK_CAPTURE_AUTORELEASING = YES;
				CLANG_WARN_BOOL_CONVERSION = YES;
				CLANG_WARN_COMMA = YES;
				CLANG_WARN_CONSTANT_CONVERSION = YES;
				CLANG_WARN_DIRECT_OBJC_ISA_USAGE = YES_ERROR;
				CLANG_WARN_EMPTY_BODY = YES;
				CLANG_WARN_ENUM_CONVERSION = YES;
				CLANG_WARN_INFINITE_RECURSION = YES;
				CLANG_WARN_INT_CONVERSION = YES;
				CLANG_WARN_NON_LITERAL_NULL_CONVERSION = YES;
				CLANG_WARN_OBJC_LITERAL_CONVERSION = YES;
				CLANG_WARN_OBJC_ROOT_CLASS = YES_ERROR;
				CLANG_WARN_RANGE_LOOP_ANALYSIS = YES;
				CLANG_WARN_STRICT_PROTOTYPES = YES;
				CLANG_WARN_SUSPICIOUS_MOVE = YES;
				CLANG_WARN_UNREACHABLE_CODE = YES;
				CLANG_WARN__DUPLICATE_METHOD_MATCH = YES;
				CODE_SIGN_IDENTITY = "-";
				COPY_PHASE_STRIP = NO;
				DEBUG_INFORMATION_FORMAT = dwarf;
				ENABLE_STRICT_OBJC_MSGSEND = YES;
				ENABLE_TESTABILITY = YES;
				GCC_C_LANGUAGE_STANDARD = gnu99;
				GCC_DYNAMIC_NO_PIC = NO;
				GCC_NO_COMMON_BLOCKS = YES;
				GCC_OPTIMIZATION_LEVEL = 0;
				GCC_PREPROCESSOR_DEFINITIONS = (
					"DEBUG=1",
					"$(inherited)",
				);
				GCC_WARN_64_TO_32_BIT_CONVERSION = YES;
				GCC_WARN_ABOUT_RETURN_TYPE = YES_ERROR;
				GCC_WARN_UNDECLARED_SELECTOR = YES;
				GCC_WARN_UNINITIALIZED_AUTOS = YES_AGGRESSIVE;
				GCC_WARN_UNUSED_FUNCTION = YES;
				GCC_WARN_UNUSED_VARIABLE = YES;
				MACOSX_DEPLOYMENT_TARGET = 10.11;
				MTL_ENABLE_DEBUG_INFO = YES;
				ONLY_ACTIVE_ARCH = YES;
				SDKROOT = macosx;
				SWIFT_OPTIMIZATION_LEVEL = "-Onone";
			};
			name = Debug;
		};
		AE499DEE1C82BB2B002D68AF /* Release */ = {
			isa = XCBuildConfiguration;
			buildSettings = {
				ALWAYS_SEARCH_USER_PATHS = NO;
				CLANG_CXX_LANGUAGE_STANDARD = "gnu++0x";
				CLANG_CXX_LIBRARY = "libc++";
				CLANG_ENABLE_MODULES = YES;
				CLANG_ENABLE_OBJC_ARC = YES;
				CLANG_WARN_BLOCK_CAPTURE_AUTORELEASING = YES;
				CLANG_WARN_BOOL_CONVERSION = YES;
				CLANG_WARN_COMMA = YES;
				CLANG_WARN_CONSTANT_CONVERSION = YES;
				CLANG_WARN_DIRECT_OBJC_ISA_USAGE = YES_ERROR;
				CLANG_WARN_EMPTY_BODY = YES;
				CLANG_WARN_ENUM_CONVERSION = YES;
				CLANG_WARN_INFINITE_RECURSION = YES;
				CLANG_WARN_INT_CONVERSION = YES;
				CLANG_WARN_NON_LITERAL_NULL_CONVERSION = YES;
				CLANG_WARN_OBJC_LITERAL_CONVERSION = YES;
				CLANG_WARN_OBJC_ROOT_CLASS = YES_ERROR;
				CLANG_WARN_RANGE_LOOP_ANALYSIS = YES;
				CLANG_WARN_STRICT_PROTOTYPES = YES;
				CLANG_WARN_SUSPICIOUS_MOVE = YES;
				CLANG_WARN_UNREACHABLE_CODE = YES;
				CLANG_WARN__DUPLICATE_METHOD_MATCH = YES;
				CODE_SIGN_IDENTITY = "-";
				COPY_PHASE_STRIP = NO;
				DEBUG_INFORMATION_FORMAT = "dwarf-with-dsym";
				ENABLE_NS_ASSERTIONS = NO;
				ENABLE_STRICT_OBJC_MSGSEND = YES;
				GCC_C_LANGUAGE_STANDARD = gnu99;
				GCC_NO_COMMON_BLOCKS = YES;
				GCC_WARN_64_TO_32_BIT_CONVERSION = YES;
				GCC_WARN_ABOUT_RETURN_TYPE = YES_ERROR;
				GCC_WARN_UNDECLARED_SELECTOR = YES;
				GCC_WARN_UNINITIALIZED_AUTOS = YES_AGGRESSIVE;
				GCC_WARN_UNUSED_FUNCTION = YES;
				GCC_WARN_UNUSED_VARIABLE = YES;
				MACOSX_DEPLOYMENT_TARGET = 10.11;
				MTL_ENABLE_DEBUG_INFO = NO;
				SDKROOT = macosx;
				SWIFT_OPTIMIZATION_LEVEL = "-Owholemodule";
			};
			name = Release;
		};
		AE499DF01C82BB2B002D68AF /* Debug */ = {
			isa = XCBuildConfiguration;
			buildSettings = {
				ASSETCATALOG_COMPILER_APPICON_NAME = AppIcon;
				COMBINE_HIDPI_IMAGES = YES;
				INFOPLIST_FILE = XiEditor/Info.plist;
				LD_RUNPATH_SEARCH_PATHS = "$(inherited) @executable_path/../Frameworks";
				PRODUCT_BUNDLE_IDENTIFIER = com.levien.XiEditor;
				PRODUCT_NAME = "$(TARGET_NAME)";
				SWIFT_SWIFT3_OBJC_INFERENCE = On;
				SWIFT_VERSION = 4.0;
			};
			name = Debug;
		};
		AE499DF11C82BB2B002D68AF /* Release */ = {
			isa = XCBuildConfiguration;
			buildSettings = {
				ASSETCATALOG_COMPILER_APPICON_NAME = AppIcon;
				COMBINE_HIDPI_IMAGES = YES;
				INFOPLIST_FILE = XiEditor/Info.plist;
				LD_RUNPATH_SEARCH_PATHS = "$(inherited) @executable_path/../Frameworks";
				PRODUCT_BUNDLE_IDENTIFIER = com.levien.XiEditor;
				PRODUCT_NAME = "$(TARGET_NAME)";
				SWIFT_SWIFT3_OBJC_INFERENCE = On;
				SWIFT_VERSION = 4.0;
			};
			name = Release;
		};
		AE499DF31C82BB2B002D68AF /* Debug */ = {
			isa = XCBuildConfiguration;
			buildSettings = {
				BUNDLE_LOADER = "$(TEST_HOST)";
				COMBINE_HIDPI_IMAGES = YES;
				INFOPLIST_FILE = XiEditorTests/Info.plist;
				LD_RUNPATH_SEARCH_PATHS = "$(inherited) @executable_path/../Frameworks @loader_path/../Frameworks";
				PRODUCT_BUNDLE_IDENTIFIER = com.levien.XiEditorTests;
				PRODUCT_NAME = "$(TARGET_NAME)";
				SWIFT_SWIFT3_OBJC_INFERENCE = On;
				SWIFT_VERSION = 4.0;
				TEST_HOST = "$(BUILT_PRODUCTS_DIR)/XiEditor.app/Contents/MacOS/XiEditor";
			};
			name = Debug;
		};
		AE499DF41C82BB2B002D68AF /* Release */ = {
			isa = XCBuildConfiguration;
			buildSettings = {
				BUNDLE_LOADER = "$(TEST_HOST)";
				COMBINE_HIDPI_IMAGES = YES;
				INFOPLIST_FILE = XiEditorTests/Info.plist;
				LD_RUNPATH_SEARCH_PATHS = "$(inherited) @executable_path/../Frameworks @loader_path/../Frameworks";
				PRODUCT_BUNDLE_IDENTIFIER = com.levien.XiEditorTests;
				PRODUCT_NAME = "$(TARGET_NAME)";
				SWIFT_SWIFT3_OBJC_INFERENCE = On;
				SWIFT_VERSION = 4.0;
				TEST_HOST = "$(BUILT_PRODUCTS_DIR)/XiEditor.app/Contents/MacOS/XiEditor";
			};
			name = Release;
		};
		AE499DF61C82BB2B002D68AF /* Debug */ = {
			isa = XCBuildConfiguration;
			buildSettings = {
				COMBINE_HIDPI_IMAGES = YES;
				INFOPLIST_FILE = XiEditorUITests/Info.plist;
				LD_RUNPATH_SEARCH_PATHS = "$(inherited) @executable_path/../Frameworks @loader_path/../Frameworks";
				PRODUCT_BUNDLE_IDENTIFIER = com.levien.XiEditorUITests;
				PRODUCT_NAME = "$(TARGET_NAME)";
				SWIFT_SWIFT3_OBJC_INFERENCE = On;
				SWIFT_VERSION = 4.0;
				TEST_TARGET_NAME = XiEditor;
				USES_XCTRUNNER = YES;
			};
			name = Debug;
		};
		AE499DF71C82BB2B002D68AF /* Release */ = {
			isa = XCBuildConfiguration;
			buildSettings = {
				COMBINE_HIDPI_IMAGES = YES;
				INFOPLIST_FILE = XiEditorUITests/Info.plist;
				LD_RUNPATH_SEARCH_PATHS = "$(inherited) @executable_path/../Frameworks @loader_path/../Frameworks";
				PRODUCT_BUNDLE_IDENTIFIER = com.levien.XiEditorUITests;
				PRODUCT_NAME = "$(TARGET_NAME)";
				SWIFT_SWIFT3_OBJC_INFERENCE = On;
				SWIFT_VERSION = 4.0;
				TEST_TARGET_NAME = XiEditor;
				USES_XCTRUNNER = YES;
			};
			name = Release;
		};
		D023D9FF1CD0715E0087EC0A /* Debug */ = {
			isa = XCBuildConfiguration;
			buildSettings = {
				PRODUCT_NAME = "$(TARGET_NAME)";
			};
			name = Debug;
		};
		D023DA001CD0715E0087EC0A /* Release */ = {
			isa = XCBuildConfiguration;
			buildSettings = {
				PRODUCT_NAME = "$(TARGET_NAME)";
			};
			name = Release;
		};
/* End XCBuildConfiguration section */

/* Begin XCConfigurationList section */
		AE499DC71C82BB2B002D68AF /* Build configuration list for PBXProject "XiEditor" */ = {
			isa = XCConfigurationList;
			buildConfigurations = (
				AE499DED1C82BB2B002D68AF /* Debug */,
				AE499DEE1C82BB2B002D68AF /* Release */,
			);
			defaultConfigurationIsVisible = 0;
			defaultConfigurationName = Release;
		};
		AE499DEF1C82BB2B002D68AF /* Build configuration list for PBXNativeTarget "XiEditor" */ = {
			isa = XCConfigurationList;
			buildConfigurations = (
				AE499DF01C82BB2B002D68AF /* Debug */,
				AE499DF11C82BB2B002D68AF /* Release */,
			);
			defaultConfigurationIsVisible = 0;
			defaultConfigurationName = Release;
		};
		AE499DF21C82BB2B002D68AF /* Build configuration list for PBXNativeTarget "XiEditorTests" */ = {
			isa = XCConfigurationList;
			buildConfigurations = (
				AE499DF31C82BB2B002D68AF /* Debug */,
				AE499DF41C82BB2B002D68AF /* Release */,
			);
			defaultConfigurationIsVisible = 0;
			defaultConfigurationName = Release;
		};
		AE499DF51C82BB2B002D68AF /* Build configuration list for PBXNativeTarget "XiEditorUITests" */ = {
			isa = XCConfigurationList;
			buildConfigurations = (
				AE499DF61C82BB2B002D68AF /* Debug */,
				AE499DF71C82BB2B002D68AF /* Release */,
			);
			defaultConfigurationIsVisible = 0;
			defaultConfigurationName = Release;
		};
		D023DA011CD0715E0087EC0A /* Build configuration list for PBXLegacyTarget "xicore" */ = {
			isa = XCConfigurationList;
			buildConfigurations = (
				D023D9FF1CD0715E0087EC0A /* Debug */,
				D023DA001CD0715E0087EC0A /* Release */,
			);
			defaultConfigurationIsVisible = 0;
			defaultConfigurationName = Release;
		};
/* End XCConfigurationList section */
	};
	rootObject = AE499DC41C82BB2B002D68AF /* Project object */;
}<|MERGE_RESOLUTION|>--- conflicted
+++ resolved
@@ -404,11 +404,8 @@
 				6B53F5F21EF963EB00A4C664 /* Theme.swift in Sources */,
 				AE499DF91C82C835002D68AF /* CoreConnection.swift in Sources */,
 				50370A2B1D4209F300EA1B18 /* Dispatcher.swift in Sources */,
-<<<<<<< HEAD
 				AEC4F6CA1FFB02F10060E10E /* Trace.swift in Sources */,
-=======
 				6BF9575B1FD70C420010BAE6 /* Client.swift in Sources */,
->>>>>>> 6728589f
 				AED23F181C83CBED002246CE /* EditView.swift in Sources */,
 				AE499DD01C82BB2B002D68AF /* AppDelegate.swift in Sources */,
 				AEC4F6B31FF5AF130060E10E /* UnfairLock.swift in Sources */,
